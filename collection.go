package orm

import (
	"database/sql"
	"errors"
	"reflect"
	"strings"

	"github.com/lib/pq"
	"xorm.io/builder"
	"xorm.io/xorm"
)

// ErrNotFound record isn't found
var ErrNotFound = errors.New("record isn't found")

// ErrInsertFail record is create fail
var ErrInsertFail = errors.New("create record fail")

// ValidationError store the Message & Key of a validation error
type ValidationError struct {
	Code, Message, Key string
}

// Error store a error with validation errors
type Error struct {
	Validations []ValidationError
	e           error
}

func (err *Error) Error() string {
	return err.e.Error()
}

func toError(e error, keyFor func(string) string) error {
	if e == nil {
		return nil
	}

	if pe, ok := e.(*pq.Error); ok {
		if keyFor == nil {
			keyFor = keyForNull
		}
		switch pe.Code {
		case "23505":
			detail := strings.TrimPrefix(strings.TrimPrefix(pe.Detail, "Key ("), "键值\"(")
			if pidx := strings.Index(detail, ")"); pidx > 0 {
				return &Error{Validations: []ValidationError{
					{Code: "unique_value_already_exists", Message: pe.Detail, Key: keyFor(detail[:pidx])},
				}, e: e}
			}
		// case "23503":
		// 	return &Error{Validations: []ValidationError{
		// 		{Code: "PG.foreign_key_constraint", Message: pe.Message},
		// 	}, e: e}
		default:

			return &Error{Validations: []ValidationError{
				{Code: "PG." + pe.Code.Name(), Message: pe.Message, Key: keyFor(pe.Column)},
			}, e: e}
		}
	}
	return e
}

type Tx struct {
	Clean   func(sess *xorm.Session)
	Session *xorm.Session
}

func (tx *Tx) Commit() error {
	if tx.Clean != nil {
		tx.Clean(tx.Session)
		tx.Clean = nil
	}
	return tx.Session.Commit()
}

func (tx *Tx) Rollback() error {
	if tx.Clean != nil {
		tx.Clean(tx.Session)
		tx.Clean = nil
	}
	return tx.Session.Rollback()
}

func (tx *Tx) Close() error {
	if tx.Clean != nil {
		tx.Clean(tx.Session)
		tx.Clean = nil
	}
	return tx.Session.Rollback()
}

// Collection is an interface that defines methods useful for handling tables.
type Collection struct {
	Engine    *xorm.Engine
	session   *xorm.Session
	instance  func() interface{}
	keyFor    func(string) string
	tableName string
}

func New(instance func() interface{}, keyFor func(string) string) func(engine *xorm.Engine) *Collection {
	return func(engine *xorm.Engine) *Collection {
		tableName := engine.TableInfo(instance()).Name
		return &Collection{Engine: engine, instance: instance, keyFor: keyFor, tableName: tableName}
	}
}

func NewWithNoInstance() func(engine *xorm.Engine) *Collection {
	return func(engine *xorm.Engine) *Collection {
		return &Collection{Engine: engine, keyFor: keyForNull}
	}
}

func keyForNull(s string) string {
	return s
}

func (collection *Collection) WithSession(sess *xorm.Session) *Collection {
	if collection.session != nil {
		panic(errors.New("collection is running in the transaction"))
	}

	copyed := collection.copy()
	copyed.session = sess
	return copyed
}

func (collection *Collection) copy() *Collection {
	return &Collection{
		Engine:    collection.Engine,
		session:   collection.session,
		instance:  collection.instance,
		keyFor:    collection.keyFor,
		tableName: collection.tableName,
	}
}

func (collection *Collection) Begin() (*Tx, error) {
	if collection.session != nil {
		return nil, errors.New("collection is running in the transaction")
	}
	collection.session = collection.Engine.NewSession()
	return &Tx{Clean: func(sess *xorm.Session) {
		if sess != nil {
			if collection.session != sess {
				panic("不支持并发事务")
			}
		}
		collection.session = nil
	}, Session: collection.session}, nil
}

func (collection *Collection) table(bean interface{}) *xorm.Session {
	if collection.session == nil {
		return collection.Engine.Table(bean)
	}
	return collection.session.Table(bean)
}

func (collection *Collection) query(sql string, args ...interface{}) *xorm.Session {
	if collection.session == nil {
		return collection.Engine.SQL(sql, args...)
	}
	return collection.session.SQL(sql, args...)
}

func (collection *Collection) Exec(sqlStr string, args ...interface{}) (sql.Result, error) {
<<<<<<< HEAD
	sqlOrArgs := make([]interface{}, 1+len(args))
	sqlOrArgs[0] = sqlStr
	copy(sqlOrArgs[1:], args)

	if collection.session == nil {
		return collection.Engine.Exec(sqlOrArgs...)
	}
	return collection.session.Exec(sqlOrArgs...)
=======
	sqlAndArgs := make([]interface{}, len(args)+1)
	sqlAndArgs[0] = sqlStr
	copy(sqlAndArgs[1:], args)
	if collection.session == nil {
		return collection.Engine.Exec(sqlAndArgs...)
	}
	return collection.session.Exec(sqlAndArgs...)
>>>>>>> 2fbb7612
}

type Inserter interface {
	// Nullable set null when column is zero-value and nullable for insert
	Nullable(columns ...string) Inserter

	// Insert record
	Insert(bean interface{}) (interface{}, error)
}

// Queryer
type Queryer interface {
	// One fetches the first result within the result set and dumps it into the
	// given pointer to struct or pointer to map. The result set is automatically
	// closed after picking the element, so there is no need to call Close()
	// after using One().
	One(ptrToStruct interface{}) error

	// All fetches all results within the result set and dumps them into the
	// given pointer to slice of maps or structs.  The result set is
	// automatically closed, so there is no need to call Close() after
	// using All().
	All(beans interface{}) error
}

// Nullable set null when column is zero-value and nullable for insert
func (collection *Collection) Nullable(columns ...string) Inserter {
	copyed := collection.copy()
	if copyed.session == nil {
		copyed.session = copyed.Engine.NewSession().Nullable(columns...)
	} else {
		copyed.session = copyed.session.Nullable(columns...)
	}
	return copyed
}

// Omit set null when column is zero-value and nullable for insert
func (collection *Collection) Omit(columns ...string) *Collection {
	copyed := collection.copy()
	if copyed.session == nil {
		copyed.session = copyed.Engine.NewSession().Omit(columns...)
	} else {
		copyed.session = copyed.session.Omit(columns...)
	}
	return copyed
}

// Insert inserts a new item into the collection, it accepts one argument
// that can be either a map or a struct. If the call suceeds, it returns the
// ID of the newly added element as an `interface{}` (the underlying type of
// this ID is unknown and depends on the database adapter). The ID returned
// by Insert() could be passed directly to Find() to retrieve the newly added
// element.
func (collection *Collection) Insert(bean interface{}) (interface{}, error) {
	rowsAffected, err := collection.table(collection.tableName).
		InsertOne(bean)
	if err != nil {
		return nil, toError(err, collection.keyFor)
	}
	if rowsAffected == 0 {
		return nil, ErrInsertFail
	}
	table := collection.Engine.TableInfo(bean)
	if table == nil {
		return nil, nil
	}
	autoIncrColumn := table.AutoIncrColumn()
	if autoIncrColumn == nil {
		return nil, nil
	}
	aiValue, err := autoIncrColumn.ValueOf(bean)
	if err != nil {
		return nil, err
	}
	return aiValue.Interface(), nil
}

// Exists returns true if the collection exists, false otherwise.
func (collection *Collection) Exists() (bool, error) {
	return collection.Engine.IsTableExist(collection.tableName)
}

// Find defines a new result set with elements from the collection.
func (collection *Collection) Where(args ...interface{}) *Result {
	result := &Result{&QueryResult{collection: collection,
		session:  collection.table(collection.tableName),
		instance: collection.instance}}
	if len(args) != 0 {
		if len(args) == 1 {
			if c, ok := args[0].(Cond); ok {
				return result.And(c)
			}
		}

		sqlStr, ok := args[0].(string)
		if !ok {
			panic(errors.New("Where() 参数不正确，只能是一个 orm.Cond 对象，或一个字符串加多个参数"))
		}

		result.session = result.session.And(builder.Expr(sqlStr, args[1:]...))
	}
	return result
}

func (collection *Collection) Query(sqlStr string, args ...interface{}) *RawResult {
	session := collection.query(sqlStr, args...)
	result := &RawResult{RawQueryResult: RawQueryResult{session: session},
		instance: collection.instance}
	return result
}

// Name returns the name of the collection.
func (collection *Collection) Name() string {
	return collection.tableName
}

func (collection *Collection) Id(id interface{}) *IDResult {
	return collection.ID(id)
}

// Id provides converting id as a query condition
func (collection *Collection) ID(id interface{}) *IDResult {
	return &IDResult{collection: collection,
		session:  collection.table(collection.tableName),
		instance: collection.instance,
		id:       id}
}

// Result is an interface that defines methods useful for working with result
// sets.
type Result struct {
	*QueryResult
}

// Where discards all the previously set filtering constraints (if any) and
// sets new ones. Commonly used when the conditions of the result depend on
// external parameters that are yet to be evaluated:
//
//   res := col.Find()
//
//   if ... {
//     res.Where(...)
//   } else {
//     res.Where(...)
//   }
func (result *Result) Where(cond Cond) *Result {
	return result.And(cond)
}

// Or adds more filtering conditions on top of the existing constraints.
func (result *Result) Or(cond Cond) *Result {
	if len(cond) != 0 {
		result.session = result.session.Or(toConds(cond, nil))
	}
	return result
}

// And adds more filtering conditions on top of the existing constraints.
func (result *Result) And(cond Cond) *Result {
	if len(cond) != 0 {
		result.session = result.session.And(toConds(cond, nil))
	}
	return result
}

// Delete deletes all items within the result set. `Offset()` and `Limit()` are
// not honoured by `Delete()`.
func (result *Result) Delete() (int64, error) {
	rowEffected, err := result.session.Delete(result.instance())
	return rowEffected, toError(err, result.collection.keyFor)
}

// Update modifies all items within the result set. `Offset()` and `Limit()`
// are not honoured by `Update()`.
func (result *Result) Update(columns map[string]interface{}) (int64, error) {
	rowEffected, err := result.session.Update(columns)
	return rowEffected, toError(err, result.collection.keyFor)
}

// Count returns the number of items that match the set conditions. `Offset()`
// and `Limit()` are not honoured by `Count()`
func (result *Result) Count() (int64, error) {
	count, err := result.session.Count(result.instance())
	return count, toError(err, result.collection.keyFor)
}

// QueryResult is an interface that defines methods useful for working with result
// sets.
type QueryResult struct {
	limit, offset int
	collection    *Collection
	session       *xorm.Session
	instance      func() interface{}
}

// Limit defines the maximum number of results in this set. It only has
// effect on `One()`, `All()` and `Next()`.
func (result *QueryResult) Limit(limit int) *QueryResult {
	result.limit = limit
	result.session = result.session.Limit(limit, result.offset)
	return result
}

// Offset ignores the first *n* results. It only has effect on `One()`, `All()`
// and `Next()`.
func (result *QueryResult) Offset(offset int) *QueryResult {
	result.offset = offset
	result.session = result.session.Limit(result.limit, offset)
	return result
}

// OrderBy receives field names that define the order in which elements will be
// returned in a query
func (result *QueryResult) OrderBy(orders ...string) *QueryResult {
	if len(orders) > 0 {
		result.session = result.session.OrderBy(strings.Join(orders, ","))
	}
	return result
}

// Desc provide desc order by query condition, the input parameters are columns.
func (result *QueryResult) Desc(colNames ...string) *QueryResult {
	result.session = result.session.Desc(colNames...)
	return result
}

// Asc provide asc order by query condition, the input parameters are columns.
func (result *QueryResult) Asc(colNames ...string) *QueryResult {
	result.session = result.session.Asc(colNames...)
	return result
}

// Columns only use the parameters as select columns
func (result *QueryResult) Columns(colNames ...string) *QueryResult {
	result.session = result.session.Cols(colNames...)
	return result
}

// Omit only not use the parameters as select or update columns
func (result *QueryResult) Omit(columns ...string) *QueryResult {
	result.session = result.session.Omit(columns...)
	return result
}

// GroupBy is used to group results that have the same value in the same column
// or columns.
func (result *QueryResult) GroupBy(keys ...string) *QueryResult {
	result.session = result.session.GroupBy(strings.Join(keys, ","))
	return result
}

// Having Generate Having statement
func (result *QueryResult) Having(conditions string) *QueryResult {
	result.session = result.session.Having(conditions)
	return result
}

// One fetches the first result within the result set and dumps it into the
// given pointer to struct or pointer to map. The result set is automatically
// closed after picking the element, so there is no need to call Close()
// after using One().
func (result *QueryResult) One(ptrToStruct interface{}) error {
	found, err := result.session.Get(ptrToStruct)
	if err != nil {
		return toError(err, result.collection.keyFor)
	}
	if !found {
		return ErrNotFound
	}
	return nil
}

// All fetches all results within the result set and dumps them into the
// given pointer to slice of maps or structs.  The result set is
// automatically closed, so there is no need to call Close() after
// using All().
func (result *QueryResult) All(beans interface{}) error {
	return result.session.Find(beans)
}

// ForEach record by record handle records from table, condiBeans's non-empty fields
// are conditions. beans could be []Struct, []*Struct, map[int64]Struct
// map[int64]*Struct
func (result *QueryResult) ForEach(cb func(i int, read func(bean interface{}) error) error) error {
	return result.session.Iterate(result.instance(), func(i int, instance interface{}) error {
		return cb(i, func(bean interface{}) error {
			return copyStruct(bean, instance)
		})
	})
}

// IDResult is an interface that defines methods useful for working with result
// sets.
type IDResult struct {
	collection *Collection
	session    *xorm.Session
	instance   func() interface{}
	id         interface{}
}

// Get get one item by id.
func (result *IDResult) Exists() (bool, error) {
	return result.session.Where("id = ?", result.id).Exist()
}

// Get get one item by id.
func (result *IDResult) Get(bean interface{}) error {
	found, err := result.session.Id(result.id).Get(bean)
	if err != nil {
		return toError(err, result.collection.keyFor)
	}
	if !found {
		return ErrNotFound
	}
	return nil
}

// Delete deletes one item by id.
func (result *IDResult) Delete() error {
	rowsAffected, err := result.session.Id(result.id).Delete(result.instance())
	if err != nil {
		return toError(err, result.collection.keyFor)
	}
	if rowsAffected == 0 {
		return ErrNotFound
	}
	return nil
}

// Update modifies one item by id.
func (result *IDResult) Update(bean interface{}, isAllCols ...bool) error {
	var session *xorm.Session
	if _, ok := bean.(map[string]interface{}); ok && result.instance != nil {
		session = result.session.Table(result.instance()).ID(result.id)
	} else {
		session = result.session.ID(result.id)
	}
	if len(isAllCols) == 0 || isAllCols[0] {
		session = session.AllCols()
	}

	rowsAffected, err := session.Update(bean)
	if err != nil {
		if result.collection == nil {
			return toError(err, keyForNull)
		}
		return toError(err, result.collection.keyFor)
	}
	if rowsAffected == 0 {
		return ErrNotFound
	}
	return nil
}

// Omit only not use the parameters as select or update columns
func (result *IDResult) Omit(columns ...string) ByID {
	result.session = result.session.Omit(columns...)
	return result
}

// Nullable set null when column is zero-value and nullable for update
func (result *IDResult) Nullable(columns ...string) Updater {
	result.session = result.session.Nullable(columns...)
	return result
}

// Columns only use the parameters as update columns
func (result *IDResult) Columns(columns ...string) ByID {
	result.session = result.session.Cols(columns...)
	return result
}

type Updater interface {
	// Nullable set null when column is zero-value and nullable for update
	Nullable(columns ...string) Updater
	// Update records
	Update(bean interface{}, isAllCols ...bool) error
}

type ByID interface {
	Updater

	// Get get one item by id.
	Get(bean interface{}) error

	// Omit only not use the parameters as select or update columns
	Omit(columns ...string) ByID

	// Cols only use the parameters as update columns
	Columns(columns ...string) ByID
}

// RawResult is an interface that defines methods useful for working with result
// sets.
type RawResult struct {
	RawQueryResult
	instance func() interface{}
}

// Count returns the number of items that match the set conditions. `Offset()`
// and `Limit()` are not honoured by `Count()`
func (result *RawResult) Count() (int64, error) {
	return result.session.Count(result.instance())
}

// ForEach record by record handle records from table, condiBeans's non-empty fields
// are conditions. beans could be []Struct, []*Struct, map[int64]Struct
// map[int64]*Struct
func (result *RawResult) ForEach(cb func(i int, read func(bean interface{}) error) error) error {
	return result.session.Iterate(result.instance(), func(i int, instance interface{}) error {
		return cb(i, func(bean interface{}) error {
			return copyStruct(bean, instance)
		})
	})
}

// RawQueryResult is an interface that defines methods useful for working with result
// sets.
type RawQueryResult struct {
	session *xorm.Session
}

// One fetches the first result within the result set and dumps it into the
// given pointer to struct or pointer to map. The result set is automatically
// closed after picking the element, so there is no need to call Close()
// after using One().
func (result *RawQueryResult) One(ptrToStruct interface{}) error {
	found, err := result.session.Get(ptrToStruct)
	if err != nil {
		return err
	}
	if !found {
		return ErrNotFound
	}
	return nil
}

// All fetches all results within the result set and dumps them into the
// given pointer to slice of maps or structs.  The result set is
// automatically closed, so there is no need to call Close() after
// using All().
func (result *RawQueryResult) All(beans interface{}) error {
	return result.session.Find(beans)
}

func copyStruct(fromValue, toValue interface{}) error {
	var (
		from = reflect.ValueOf(fromValue)
		to   = reflect.ValueOf(toValue)
	)

	to.Elem().Set(from.Elem())
	return nil
}<|MERGE_RESOLUTION|>--- conflicted
+++ resolved
@@ -103,7 +103,7 @@
 
 func New(instance func() interface{}, keyFor func(string) string) func(engine *xorm.Engine) *Collection {
 	return func(engine *xorm.Engine) *Collection {
-		tableName := engine.TableInfo(instance()).Name
+		tableName := engine.TableName(instance())
 		return &Collection{Engine: engine, instance: instance, keyFor: keyFor, tableName: tableName}
 	}
 }
@@ -168,16 +168,6 @@
 }
 
 func (collection *Collection) Exec(sqlStr string, args ...interface{}) (sql.Result, error) {
-<<<<<<< HEAD
-	sqlOrArgs := make([]interface{}, 1+len(args))
-	sqlOrArgs[0] = sqlStr
-	copy(sqlOrArgs[1:], args)
-
-	if collection.session == nil {
-		return collection.Engine.Exec(sqlOrArgs...)
-	}
-	return collection.session.Exec(sqlOrArgs...)
-=======
 	sqlAndArgs := make([]interface{}, len(args)+1)
 	sqlAndArgs[0] = sqlStr
 	copy(sqlAndArgs[1:], args)
@@ -185,7 +175,6 @@
 		return collection.Engine.Exec(sqlAndArgs...)
 	}
 	return collection.session.Exec(sqlAndArgs...)
->>>>>>> 2fbb7612
 }
 
 type Inserter interface {
